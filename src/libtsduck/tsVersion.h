//----------------------------------------------------------------------------
//
// TSDuck - The MPEG Transport Stream Toolkit
// Copyright (c) 2005-2018, Thierry Lelegard
// All rights reserved.
//
// Redistribution and use in source and binary forms, with or without
// modification, are permitted provided that the following conditions are met:
//
// 1. Redistributions of source code must retain the above copyright notice,
//    this list of conditions and the following disclaimer.
// 2. Redistributions in binary form must reproduce the above copyright
//    notice, this list of conditions and the following disclaimer in the
//    documentation and/or other materials provided with the distribution.
//
// THIS SOFTWARE IS PROVIDED BY THE COPYRIGHT HOLDERS AND CONTRIBUTORS "AS IS"
// AND ANY EXPRESS OR IMPLIED WARRANTIES, INCLUDING, BUT NOT LIMITED TO, THE
// IMPLIED WARRANTIES OF MERCHANTABILITY AND FITNESS FOR A PARTICULAR PURPOSE
// ARE DISCLAIMED. IN NO EVENT SHALL THE COPYRIGHT OWNER OR CONTRIBUTORS BE
// LIABLE FOR ANY DIRECT, INDIRECT, INCIDENTAL, SPECIAL, EXEMPLARY, OR
// CONSEQUENTIAL DAMAGES (INCLUDING, BUT NOT LIMITED TO, PROCUREMENT OF
// SUBSTITUTE GOODS OR SERVICES; LOSS OF USE, DATA, OR PROFITS; OR BUSINESS
// INTERRUPTION) HOWEVER CAUSED AND ON ANY THEORY OF LIABILITY, WHETHER IN
// CONTRACT, STRICT LIABILITY, OR TORT (INCLUDING NEGLIGENCE OR OTHERWISE)
// ARISING IN ANY WAY OUT OF THE USE OF THIS SOFTWARE, EVEN IF ADVISED OF
// THE POSSIBILITY OF SUCH DAMAGE.
//
//----------------------------------------------------------------------------
//!
//!  @file
//!  Version identification of TSDuck.
//!
//----------------------------------------------------------------------------

#pragma once
//!
//! TSDuck major version.
//!
#define TS_VERSION_MAJOR 3
//!
//! TSDuck minor version.
//!
#define TS_VERSION_MINOR 9
//!
//! TSDuck commit number (automatically updated by Git hooks).
//!
<<<<<<< HEAD
#define TS_COMMIT 563
=======
#define TS_COMMIT 562
>>>>>>> f45d6c3b
<|MERGE_RESOLUTION|>--- conflicted
+++ resolved
@@ -44,8 +44,4 @@
 //!
 //! TSDuck commit number (automatically updated by Git hooks).
 //!
-<<<<<<< HEAD
-#define TS_COMMIT 563
-=======
-#define TS_COMMIT 562
->>>>>>> f45d6c3b
+#define TS_COMMIT 564