--- conflicted
+++ resolved
@@ -44,8 +44,4 @@
 //!
 //! TSDuck commit number (automatically updated by Git hooks).
 //!
-<<<<<<< HEAD
-#define TS_COMMIT 1753
-=======
-#define TS_COMMIT 1756
->>>>>>> 90bbeeb5
+#define TS_COMMIT 1757